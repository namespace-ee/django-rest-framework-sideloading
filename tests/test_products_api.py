#!/usr/bin/env python
# -*- coding: utf-8 -*-

from __future__ import unicode_literals

from rest_framework.permissions import BasePermission
from rest_framework.renderers import BrowsableAPIRenderer
from rest_framework.settings import api_settings

from drf_sideloading.serializers import SideLoadableSerializer
from tests import DJANGO_20

from django.test import TestCase
from rest_framework import status, serializers

from tests.models import Category, Supplier, Product, Partner
from tests.serializers import (
    ProductSerializer,
    CategorySerializer,
    SupplierSerializer,
    PartnerSerializer,
)
from tests.viewsets import ProductViewSet

if DJANGO_20:
    from django.urls import reverse
else:
    from django.core.urlresolvers import reverse


class BaseTestCase(TestCase):
    """Minimum common model setups"""

    @classmethod
    def setUpClass(cls):
        super(BaseTestCase, cls).setUpClass()

    def setUp(self):
        category = Category.objects.create(name="Category")
        supplier = Supplier.objects.create(name="Supplier")
        partner1 = Partner.objects.create(name="Partner1")
        partner2 = Partner.objects.create(name="Partner2")

        product = Product.objects.create(
            name="Product", category=category, supplier=supplier
        )
        product.partners.add(partner1)
        product.partners.add(partner2)
        product.save()


###################################
# Different Correct usages of API #
###################################
class ProductSideloadTestCase(BaseTestCase):
    @classmethod
    def setUpClass(cls):
        super(ProductSideloadTestCase, cls).setUpClass()

        class ProductSideloadableSerializer(SideLoadableSerializer):
            products = ProductSerializer(many=True)
            categories = CategorySerializer(source="category", many=True)
            suppliers = SupplierSerializer(source="supplier", many=True)
            partners = PartnerSerializer(many=True)

            class Meta:
                primary = "products"
                prefetches = {
                    "categories": "category",
                    "suppliers": "supplier",
                    "partners": "partners",
                }

        ProductViewSet.sideloading_serializer_class = ProductSideloadableSerializer

    def test_list(self):
        response = self.client.get(reverse("product-list"), format="json")
        self.assertEqual(response.status_code, status.HTTP_200_OK)

        self.assertEqual(1, len(response.data))
        self.assertEqual("Product", response.data[0]["name"])

    def test_list_sideloading(self):
        """Test sideloading for all defined relations"""
        response = self.client.get(
            reverse("product-list"), {"sideload": "categories,suppliers,partners"}
        )
        self.assertEqual(response.status_code, status.HTTP_200_OK)

        expected_relation_names = ["products", "categories", "suppliers", "partners"]

        self.assertEqual(4, len(response.data))
        self.assertEqual(set(expected_relation_names), set(response.data))

    def test_list_partial_sideloading(self):
        """Test sideloading for all defined relations"""
        response = self.client.get(
            reverse("product-list"), {"sideload": "suppliers,partners"}
        )
        self.assertEqual(response.status_code, status.HTTP_200_OK)

        expected_relation_names = ["products", "suppliers", "partners"]

        self.assertEqual(3, len(response.data))
        self.assertEqual(set(expected_relation_names), set(response.data))

    # all negative test cases below only here
    def test_sideload_param_empty_string(self):
        response = self.client.get(reverse("product-list"), {"sideload": ""})
        self.assertEqual(response.status_code, status.HTTP_200_OK)

        self.assertEqual(1, len(response.data))
        self.assertEqual("Product", response.data[0]["name"])

    def test_sideload_param_nonexistent_relation(self):
        response = self.client.get(reverse("product-list"), {"sideload": "nonexistent"})
        self.assertEqual(response.status_code, status.HTTP_200_OK)

        self.assertEqual(1, len(response.data))
        self.assertEqual("Product", response.data[0]["name"])

    def test_sideload_param_nonexistent_mixed_existing_relation(self):
        response = self.client.get(
            reverse("product-list"), {"sideload": "nonexistent,suppliers"}
        )
        self.assertEqual(response.status_code, status.HTTP_200_OK)

        expected_relation_names = ["products", "suppliers"]

        self.assertEqual(2, len(response.data))
        self.assertEqual(set(expected_relation_names), set(response.data))

    def test_sideloading_param_wrongly_formed_quey(self):
        response = self.client.get(
            reverse("product-list"),
            {"sideload": ",,@,123,categories,123,.unexisting,123,,,,suppliers,!@"},
        )
        self.assertEqual(response.status_code, status.HTTP_200_OK)

        expected_relation_names = ["products", "categories", "suppliers"]

        self.assertEqual(3, len(response.data))
        self.assertEqual(set(expected_relation_names), set(response.data))

    def test_sideloading_partner_product_use_primary_list(self):
        """use primary model as a sideload relation request should not fail"""
        response = self.client.get(
            reverse("product-list"), {"sideload": "partners,products"}
        )
        self.assertEqual(response.status_code, status.HTTP_200_OK)

        expected_relation_names = ["products", "partners"]

        self.assertEqual(2, len(response.data))
        self.assertEqual(set(expected_relation_names), set(response.data))


###################################
# Different Correct usages of API #
###################################
class CategorySideloadTestCase(BaseTestCase):
    def test_list(self):
        response = self.client.get(reverse("category-list"), format="json")
        self.assertEqual(response.status_code, status.HTTP_200_OK)

        self.assertEqual(1, len(response.data))
        self.assertEqual("Category", response.data[0]["name"])

    def test_list_sideloading_with_reverse_relations_and_its_relations(self):
        """Test sideloading for all defined relations"""
        response = self.client.get(
            reverse("category-list"), {"sideload": "products,suppliers,partners"}
        )
        self.assertEqual(response.status_code, status.HTTP_200_OK)

        expected_relation_names = ["categories", "products", "suppliers", "partners"]

        self.assertEqual(4, len(response.data))
        self.assertListEqual(expected_relation_names, list(response.data.keys()))

    def test_list_sideloading_with_reverse_relations_relations_without_the_reverse_relation_itself(
        self
    ):
        """Test sideloading for related items to products, that are related to the categories
        while the products list itself is not sideloaded"""
        response = self.client.get(
            reverse("category-list"), {"sideload": "suppliers,partners"}
        )
        self.assertEqual(response.status_code, status.HTTP_200_OK)

        expected_relation_names = ["categories", "suppliers", "partners"]

        self.assertEqual(3, len(response.data))
        self.assertListEqual(expected_relation_names, list(response.data.keys()))


######################################################################################
# Incorrect definitions sideloadable_relations in ViewSet and SideloadableSerializer #
######################################################################################
class TestDrfSideloadingNoMetaClassDefined(TestCase):
    """Run tests while including mixin but not defining sideloading"""

    @classmethod
    def setUpClass(cls):
        super(TestDrfSideloadingNoMetaClassDefined, cls).setUpClass()

        class ProductSideloadableSerializer(SideLoadableSerializer):
            products = ProductSerializer(many=True)
            categories = CategorySerializer(many=True)
            suppliers = SupplierSerializer(many=True)
            partners = PartnerSerializer(many=True)

        ProductViewSet.sideloading_serializer_class = ProductSideloadableSerializer

    def test_correct_exception_raised(self):
        with self.assertRaises(AssertionError) as cm:
            self.client.get(
                reverse("product-list"),
                data={"sideload": "categories,suppliers,partners"},
                format="json",
            )

        expected_error_message = "Sideloadable serializer must have a Meta class defined with the 'primary' field name!"

        raised_exception = cm.exception
        self.assertEqual(str(raised_exception), expected_error_message)


class TestDrfSideloadingNoPrimaryDefined(TestCase):
    """Run tests while including mixin but not defining sideloading"""

    @classmethod
    def setUpClass(cls):
        super(TestDrfSideloadingNoPrimaryDefined, cls).setUpClass()

        class ProductSideloadableSerializer(SideLoadableSerializer):
            products = ProductSerializer(many=True)
            categories = CategorySerializer(many=True)
            suppliers = SupplierSerializer(many=True)
            partners = PartnerSerializer(many=True)

            class Meta:
                pass

        ProductViewSet.sideloading_serializer_class = ProductSideloadableSerializer

    def test_correct_exception_raised(self):
        with self.assertRaises(AssertionError) as cm:
            self.client.get(
                reverse("product-list"),
                data={"sideload": "categories,suppliers,partners"},
                format="json",
            )

        expected_error_message = (
            "Sideloadable serializer must have a Meta attribute called primary!"
        )

        raised_exception = cm.exception
        self.assertEqual(str(raised_exception), expected_error_message)


class TestDrfSideloadingRelationsNotListSerializers(TestCase):
    """Run tests while including mixin but not defining sideloading"""

    @classmethod
    def setUpClass(cls):
        super(TestDrfSideloadingRelationsNotListSerializers, cls).setUpClass()

        class ProductSideloadableSerializer(SideLoadableSerializer):
            products = ProductSerializer(many=True)
            categories = CategorySerializer()
            suppliers = SupplierSerializer()
            partners = PartnerSerializer(many=True)

            class Meta:
                primary = "products"

        ProductViewSet.sideloading_serializer_class = ProductSideloadableSerializer

    def test_correct_exception_raised(self):
        with self.assertRaises(AssertionError) as cm:
            self.client.get(
                reverse("product-list"),
                data={"sideload": "categories,suppliers,partners"},
            )

        expected_error_message = (
            "SideLoadable field 'categories' must be set as many=True"
        )

        raised_exception = cm.exception
        self.assertEqual(str(raised_exception), expected_error_message)


class TestDrfSideloadingInvalidPrimary(TestCase):
    """Run tests while including mixin but not defining sideloading"""

    @classmethod
    def setUpClass(cls):
        super(TestDrfSideloadingInvalidPrimary, cls).setUpClass()

        class ProductSideloadableSerializer(SideLoadableSerializer):
            products = ProductSerializer(many=True)
            categories = CategorySerializer(many=True)
            suppliers = SupplierSerializer(many=True)
            partners = PartnerSerializer(many=True)

            class Meta:
                primary = "other"

        ProductViewSet.sideloading_serializer_class = ProductSideloadableSerializer

    def test_correct_exception_raised(self):
        with self.assertRaises(AssertionError) as cm:
            self.client.get(
                reverse("product-list"),
                data={"sideload": "categories,suppliers,partners"},
                format="json",
            )

        expected_error_message = "Sideloadable serializer Meta.primary must point to a field in the serializer!"

        raised_exception = cm.exception
        self.assertEqual(str(raised_exception), expected_error_message)


class TestDrfSideloadingInvalidPrefetchesType(TestCase):
    """Run tests while including mixin but not defining sideloading"""

    @classmethod
    def setUpClass(cls):
        super(TestDrfSideloadingInvalidPrefetchesType, cls).setUpClass()

        class ProductSideloadableSerializer(SideLoadableSerializer):
            products = ProductSerializer(many=True)
            categories = CategorySerializer(many=True)
            suppliers = SupplierSerializer(many=True)
            partners = PartnerSerializer(many=True)

            class Meta:
                primary = "products"
                prefetches = (
                    ("categories", "category"),
                    ("suppliers", "supplier"),
                    ("partners", "partners"),
                )

        ProductViewSet.sideloading_serializer_class = ProductSideloadableSerializer

    def test_correct_exception_raised(self):
        with self.assertRaises(AssertionError) as cm:
            self.client.get(
                reverse("product-list"),
                data={"sideload": "categories,suppliers,partners"},
                format="json",
            )

        expected_error_message = (
            "Sideloadable serializer Meta attribute 'prefetches' must be a dict."
        )

        raised_exception = cm.exception
        self.assertEqual(str(raised_exception), expected_error_message)


class TestDrfSideloadingInvalidPrefetchesValuesType(TestCase):
    """Run tests while including mixin but not defining sideloading"""

    @classmethod
    def setUpClass(cls):
        super(TestDrfSideloadingInvalidPrefetchesValuesType, cls).setUpClass()

        class ProductSideloadableSerializer(SideLoadableSerializer):
            products = ProductSerializer(many=True)
            categories = CategorySerializer(many=True)
            suppliers = SupplierSerializer(many=True)
            partners = PartnerSerializer(many=True)

            class Meta:
                primary = "products"
                prefetches = {
                    "categories": "category",
                    "suppliers": ["supplier"],
                    "partners": 123,
                }

        ProductViewSet.sideloading_serializer_class = ProductSideloadableSerializer

    def test_correct_exception_raised(self):
        with self.assertRaises(RuntimeError) as cm:
            self.client.get(
                reverse("product-list"),
                data={"sideload": "categories,suppliers,partners"},
                format="json",
            )

        expected_error_message = "Sideloadable prefetch values must be presented either as a list or a string"

        raised_exception = cm.exception
        self.assertEqual(str(raised_exception), expected_error_message)


class TestDrfSideloadingValidPrefetches(TestCase):
    """Run tests while including mixin but not defining sideloading"""

    @classmethod
    def setUpClass(cls):
        super(TestDrfSideloadingValidPrefetches, cls).setUpClass()

        class ProductSideloadableSerializer(SideLoadableSerializer):
            products = ProductSerializer(many=True)
            categories = CategorySerializer(source="category", many=True)
            suppliers = SupplierSerializer(source="supplier", many=True)
            partners = PartnerSerializer(many=True)

            class Meta:
                primary = "products"
                prefetches = {
                    "categories": "category",
                    "suppliers": ["supplier"],
                    "partners": None,
                }

        ProductViewSet.sideloading_serializer_class = ProductSideloadableSerializer

    def test_sideloading_with_prefetches(self):
        self.client.get(
            reverse("product-list"),
            data={"sideload": "categories,suppliers,partners"},
            format="json",
        )

        response = self.client.get(
            reverse("product-list"), {"sideload": "categories,suppliers,partners"}
        )
        self.assertEqual(response.status_code, status.HTTP_200_OK)

        expected_relation_names = ["products", "categories", "suppliers", "partners"]

        self.assertEqual(4, len(response.data))
        self.assertEqual(set(expected_relation_names), set(response.data))


class TestDrfSideloadingBrowsableApiPermissions(TestCase):
    """Run tests while including mixin but not defining sideloading"""

    @classmethod
    def setUpClass(cls):
        super(TestDrfSideloadingBrowsableApiPermissions, cls).setUpClass()

        class ProductPermission(BasePermission):
            def has_permission(self, request, view):
                """
                Return `True` if permission is granted, `False` otherwise.
                """
                return True

            def has_object_permission(self, request, view, obj):
                raise RuntimeError('This must not be called, when sideloadading is used!')

        class ProductSideloadableSerializer(SideLoadableSerializer):
            products = ProductSerializer(many=True)
            categories = CategorySerializer(source="category", many=True)
            suppliers = SupplierSerializer(source="supplier", many=True)
            partners = PartnerSerializer(many=True)

            class Meta:
                primary = "products"
                prefetches = {
                    "categories": "category",
                    "suppliers": ["supplier"],
                    "partners": None,
                }

        ProductViewSet.renderer_classes = (BrowsableAPIRenderer, )
        ProductViewSet.permission_classes = (ProductPermission, )
        ProductViewSet.sideloading_serializer_class = ProductSideloadableSerializer

    @classmethod
    def tearDownClass(cls):
        ProductViewSet.renderer_classes = api_settings.DEFAULT_RENDERER_CLASSES
        ProductViewSet.permission_classes = api_settings.DEFAULT_PERMISSION_CLASSES
        super(TestDrfSideloadingBrowsableApiPermissions, cls).tearDownClass()

    def test_sideloading_does_not_render_forms_and_check_object_permissions(self):
        # browsableAPIRenderer decides, if its a DETAIL view in serializer is many=True
        # if not, and instance exists, it checks the permissions for the instance
        # and renders the forms.

        # This should not happen when sideloading is used.
        # sideloading initiated the serializer as an instance not many=True with queryset
        # and BrowsableAPIRenderer thinks it is a DETAIL view not a LIST view!

        response = self.client.get(
            reverse("product-list"),
            data={"sideload": "categories,suppliers,partners"},
        )
        self.assertEqual(response.status_code, status.HTTP_200_OK)

        expected_relation_names = ["products", "categories", "suppliers", "partners"]

        self.assertEqual(4, len(response.data))
        self.assertEqual(set(expected_relation_names), set(response.data))

<<<<<<< HEAD
    def test_sideloading_allow_post_without_sideloading(self):
        category = Category.objects.first()
        supplier = Supplier.objects.first()
        response = self.client.post(
            reverse("product-list"),
            data={"name": "Random product", "category": category.id, "supplier": supplier.id},
            format="json",
        )
        self.assertEqual(response.status_code, status.HTTP_201_CREATED)
    
    def test_sideloading_allow_post_with_sideloading(self):
        response = self.client.post(
            '{}{}'.format(reverse("product-list"), '?sideload=categories,suppliers,partners'),
            data={"name": "Random product"},
            format="json",
        )
        self.assertEqual(response.status_code, status.HTTP_201_CREATED)

        expected_relation_names = ["products", "categories", "suppliers", "partners"]

        self.assertEqual(4, len(response.data))
        self.assertEqual(set(expected_relation_names), set(response.data))
=======

class ProductSideloadSameSourceDuplicationTestCase(BaseTestCase):
    @classmethod
    def setUpClass(cls):
        super(ProductSideloadSameSourceDuplicationTestCase, cls).setUpClass()

        class OldCategorySerializer(serializers.ModelSerializer):
            old_name = serializers.CharField(source='name')

            class Meta:
                model = Category
                fields = ["old_name"]

        class ProductSideloadableSerializer(SideLoadableSerializer):
            products = ProductSerializer(many=True)
            categories = CategorySerializer(source="category", many=True)
            old_categories = OldCategorySerializer(source="category", many=True)
            suppliers = SupplierSerializer(source="supplier", many=True)
            partners = PartnerSerializer(many=True)

            class Meta:
                primary = "products"
                prefetches = {
                    "category": "category",
                    "old_categories": "category",
                }

        ProductViewSet.sideloading_serializer_class = ProductSideloadableSerializer

    def test_list_sideload_categories(self):
        response = self.client.get(
            reverse("product-list"), {"sideload": "categories"}
        )
        self.assertEqual(response.status_code, status.HTTP_200_OK)

        expected_relation_names = ["products", "categories"]

        self.assertSetEqual(
            set(response.data.serializer.instance.keys()),
            {"products", "category"}
        )
        self.assertSetEqual(set(dict(response.data).keys()), set(expected_relation_names))

    def test_list_sideload_old_categories(self):
        response = self.client.get(
            reverse("product-list"), {"sideload": "old_categories"}
        )
        self.assertEqual(response.status_code, status.HTTP_200_OK)

        expected_relation_names = ["products", "old_categories"]

        self.assertSetEqual(
            set(response.data.serializer.instance.keys()),
            {"products", "category"}
        )
        self.assertSetEqual(set(dict(response.data).keys()), set(expected_relation_names))

    def test_list_sideload_new_categories_and_old_categories(self):
        response = self.client.get(
            reverse("product-list"), {"sideload": "categories,old_categories"}
        )
        self.assertEqual(response.status_code, status.HTTP_200_OK)

        expected_relation_names = ["products", "categories", "old_categories"]

        self.assertSetEqual(
            set(response.data.serializer.instance.keys()),
            {"products", "category"}
        )
        self.assertSetEqual(set(dict(response.data).keys()), set(expected_relation_names))
>>>>>>> cb0d3d4f
<|MERGE_RESOLUTION|>--- conflicted
+++ resolved
@@ -503,7 +503,6 @@
         self.assertEqual(4, len(response.data))
         self.assertEqual(set(expected_relation_names), set(response.data))
 
-<<<<<<< HEAD
     def test_sideloading_allow_post_without_sideloading(self):
         category = Category.objects.first()
         supplier = Supplier.objects.first()
@@ -526,7 +525,6 @@
 
         self.assertEqual(4, len(response.data))
         self.assertEqual(set(expected_relation_names), set(response.data))
-=======
 
 class ProductSideloadSameSourceDuplicationTestCase(BaseTestCase):
     @classmethod
@@ -596,5 +594,4 @@
             set(response.data.serializer.instance.keys()),
             {"products", "category"}
         )
-        self.assertSetEqual(set(dict(response.data).keys()), set(expected_relation_names))
->>>>>>> cb0d3d4f
+        self.assertSetEqual(set(dict(response.data).keys()), set(expected_relation_names))