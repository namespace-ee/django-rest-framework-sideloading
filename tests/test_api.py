--- conflicted
+++ resolved
@@ -246,8 +246,7 @@
         with self.assertRaises(Exception) as cm:
             self.client.get(reverse('product-list'), format='json')
 
-        expected_error_message = "It is required to define primary model {'primary': True, 'serializer': " \
-                                 "SerializerClass} "
+        expected_error_message = "It is required to define primary model {'primary': True, 'serializer': SerializerClass}"
 
         raised_exception = cm.exception
         self.assertEqual(str(raised_exception), expected_error_message)
@@ -265,12 +264,7 @@
         with self.assertRaises(Exception) as cm:
             self.client.get(reverse('product-list'), format='json')
 
-        expected_error_message = "define `sideloadable_relations` class variable, while using " \
-<<<<<<< HEAD
-                                 "`SideloadableRelationsMixin`"
-=======
-                                 "`SideloadableRelationsMixin` "
->>>>>>> 89ef13e5
+        expected_error_message = "define `sideloadable_relations` class variable, while using `SideloadableRelationsMixin`"
 
         raised_exception = cm.exception
         self.assertEqual(str(raised_exception), expected_error_message)
